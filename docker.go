--- conflicted
+++ resolved
@@ -1,6 +1,7 @@
 package docker
 
 import (
+	"./fs"
 	"container/list"
 	"fmt"
 	"io/ioutil"
@@ -8,21 +9,14 @@
 	"os"
 	"path"
 	"sort"
-	"./fs"
 )
 
 type Docker struct {
-<<<<<<< HEAD
-	root       	string
-	repository 	string
-	containers 	*list.List
-	Store		*fs.Store
-=======
 	root           string
 	repository     string
 	containers     *list.List
 	networkManager *NetworkManager
->>>>>>> fb350e0c
+	Store          *fs.Store
 }
 
 func (docker *Docker) List() []*Container {
@@ -60,11 +54,8 @@
 		return nil, fmt.Errorf("Container %v already exists", id)
 	}
 	root := path.Join(docker.repository, id)
-<<<<<<< HEAD
-	container, err := createContainer(id, root, command, args, image, config)
-=======
-	container, err := createContainer(id, root, command, args, layers, config, docker.networkManager)
->>>>>>> fb350e0c
+
+	container, err := createContainer(id, root, command, args, image, config, docker.networkManager)
 	if err != nil {
 		return nil, err
 	}
@@ -119,28 +110,21 @@
 }
 
 func NewFromDirectory(root string) (*Docker, error) {
-<<<<<<< HEAD
 	store, err := fs.New(path.Join(root, "images"))
+	if err != nil {
+		return nil, err
+	}
+	netManager, err := newNetworkManager(networkBridgeIface)
 	if err != nil {
 		return nil, err
 	}
 
 	docker := &Docker{
-		root:       root,
-		repository: path.Join(root, "containers"),
-		containers: list.New(),
-		Store:		store,
-=======
-	netManager, err := newNetworkManager(networkBridgeIface)
-	if err != nil {
-		return nil, err
-	}
-	docker := &Docker{
 		root:           root,
 		repository:     path.Join(root, "containers"),
 		containers:     list.New(),
+		Store:          store,
 		networkManager: netManager,
->>>>>>> fb350e0c
 	}
 
 	if err := os.MkdirAll(docker.repository, 0700); err != nil && !os.IsExist(err) {
